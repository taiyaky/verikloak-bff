PATH
  remote: .
  specs:
    verikloak-bff (0.2.5)
      jwt (>= 2.7, < 4.0)
      rack (>= 2.2, < 4.0)
      verikloak (>= 0.2.0, < 1.0.0)

GEM
  remote: https://rubygems.org/
  specs:
    ast (2.4.3)
    base64 (0.3.0)
    bundler-audit (0.9.2)
      bundler (>= 1.2.0, < 3)
      thor (~> 1.0)
    diff-lcs (1.6.2)
    docile (1.4.1)
    faraday (2.14.0)
      faraday-net_http (>= 2.0, < 3.5)
      json
      logger
    faraday-net_http (3.4.1)
      net-http (>= 0.5.0)
    faraday-retry (2.3.2)
      faraday (~> 2.0)
<<<<<<< HEAD
    json (2.15.2)
=======
    json (2.15.0)
>>>>>>> dede42a8
    jwt (3.1.2)
      base64
    language_server-protocol (3.17.0.5)
    lint_roller (1.1.0)
    logger (1.7.0)
    net-http (0.6.0)
      uri
    parallel (1.27.0)
    parser (3.3.10.0)
      ast (~> 2.4.1)
      racc
    prism (1.6.0)
    racc (1.8.1)
    rack (3.2.3)
    rack-test (2.2.0)
      rack (>= 1.3)
    rainbow (3.1.1)
    rake (13.3.0)
<<<<<<< HEAD
    regexp_parser (2.11.3)
    rspec (3.13.1)
=======
    regexp_parser (2.11.2)
    rspec (3.13.2)
>>>>>>> dede42a8
      rspec-core (~> 3.13.0)
      rspec-expectations (~> 3.13.0)
      rspec-mocks (~> 3.13.0)
    rspec-core (3.13.6)
      rspec-support (~> 3.13.0)
    rspec-expectations (3.13.5)
      diff-lcs (>= 1.2.0, < 2.0)
      rspec-support (~> 3.13.0)
    rspec-mocks (3.13.6)
      diff-lcs (>= 1.2.0, < 2.0)
      rspec-support (~> 3.13.0)
    rspec-support (3.13.6)
    rspec_junit_formatter (0.6.0)
      rspec-core (>= 2, < 4, != 2.12.0)
    rubocop (1.81.7)
      json (~> 2.3)
      language_server-protocol (~> 3.17.0.2)
      lint_roller (~> 1.1.0)
      parallel (~> 1.10)
      parser (>= 3.3.0.2)
      rainbow (>= 2.2.2, < 4.0)
      regexp_parser (>= 2.9.3, < 3.0)
      rubocop-ast (>= 1.47.1, < 2.0)
      ruby-progressbar (~> 1.7)
      unicode-display_width (>= 2.4.0, < 4.0)
    rubocop-ast (1.47.1)
      parser (>= 3.3.7.2)
      prism (~> 1.4)
    rubocop-rake (0.7.1)
      lint_roller (~> 1.1)
      rubocop (>= 1.72.1)
    rubocop-rspec (3.7.0)
      lint_roller (~> 1.1)
      rubocop (~> 1.72, >= 1.72.1)
    ruby-progressbar (1.13.0)
    simplecov (0.22.0)
      docile (~> 1.1)
      simplecov-html (~> 0.11)
      simplecov_json_formatter (~> 0.1)
    simplecov-html (0.13.2)
    simplecov_json_formatter (0.1.4)
    thor (1.4.0)
    unicode-display_width (3.2.0)
      unicode-emoji (~> 4.1)
    unicode-emoji (4.1.0)
    uri (1.0.3)
    verikloak (0.2.1)
      faraday (>= 2.0, < 3.0)
      faraday-retry (>= 2.0, < 3.0)
      json (~> 2.6)
      jwt (>= 2.7, < 4.0)

PLATFORMS
  aarch64-linux-musl
  arm64-darwin-23
  arm64-darwin-24
  x86_64-linux-musl

DEPENDENCIES
  bundler-audit
  rack-test
  rake
  rspec
  rspec_junit_formatter
  rubocop
  rubocop-rake
  rubocop-rspec
  simplecov
  verikloak-bff!

BUNDLED WITH
   2.6.9<|MERGE_RESOLUTION|>--- conflicted
+++ resolved
@@ -24,11 +24,7 @@
       net-http (>= 0.5.0)
     faraday-retry (2.3.2)
       faraday (~> 2.0)
-<<<<<<< HEAD
     json (2.15.2)
-=======
-    json (2.15.0)
->>>>>>> dede42a8
     jwt (3.1.2)
       base64
     language_server-protocol (3.17.0.5)
@@ -47,13 +43,8 @@
       rack (>= 1.3)
     rainbow (3.1.1)
     rake (13.3.0)
-<<<<<<< HEAD
     regexp_parser (2.11.3)
-    rspec (3.13.1)
-=======
-    regexp_parser (2.11.2)
     rspec (3.13.2)
->>>>>>> dede42a8
       rspec-core (~> 3.13.0)
       rspec-expectations (~> 3.13.0)
       rspec-mocks (~> 3.13.0)
